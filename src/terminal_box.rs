--- conflicted
+++ resolved
@@ -47,12 +47,9 @@
     click_timing: Duration,
     context_menu: Option<Point>,
     on_context_menu: Option<Box<dyn Fn(Option<Point>) -> Message + 'a>>,
-<<<<<<< HEAD
-    on_middle_click: Option<Box<dyn Fn() -> Message + 'a>>,
-=======
     on_mouse_enter: Option<Box<dyn Fn() -> Message + 'a>>,
     mouse_inside_boundary: Option<bool>,
->>>>>>> 1ffb449b
+    on_middle_click: Option<Box<dyn Fn() -> Message + 'a>>,
 }
 
 impl<'a, Message> TerminalBox<'a, Message>
@@ -67,12 +64,9 @@
             click_timing: Duration::from_millis(500),
             context_menu: None,
             on_context_menu: None,
-<<<<<<< HEAD
-            on_middle_click: None,
-=======
             on_mouse_enter: None,
             mouse_inside_boundary: None,
->>>>>>> 1ffb449b
+            on_middle_click: None,
         }
     }
 
@@ -104,13 +98,13 @@
         self
     }
 
-<<<<<<< HEAD
+    pub fn on_mouse_enter(mut self, on_mouse_enter: impl Fn() -> Message + 'a) -> Self {
+        self.on_mouse_enter = Some(Box::new(on_mouse_enter));
+        self
+    }
+
     pub fn on_middle_click(mut self, on_middle_click: impl Fn() -> Message + 'a) -> Self {
         self.on_middle_click = Some(Box::new(on_middle_click));
-=======
-    pub fn on_mouse_enter(mut self, on_mouse_enter: impl Fn() -> Message + 'a) -> Self {
-        self.on_mouse_enter = Some(Box::new(on_mouse_enter));
->>>>>>> 1ffb449b
         self
     }
 }
@@ -1102,13 +1096,11 @@
                                     }
                                 }
                             }
-                        }
-<<<<<<< HEAD
-                    } else if button == Button::Middle {
-                        if let Some(on_middle_click) = &self.on_middle_click {
-                            shell.publish(on_middle_click());
-                        }
-=======
+                        } else if button == Button::Middle {
+                            if let Some(on_middle_click) = &self.on_middle_click {
+                                shell.publish(on_middle_click());
+                            }
+                        }
                         // Update context menu state
                         if let Some(on_context_menu) = &self.on_context_menu {
                             shell.publish((on_context_menu)(match self.context_menu {
@@ -1120,7 +1112,6 @@
                             }));
                         }
                         status = Status::Captured;
->>>>>>> 1ffb449b
                     }
                 }
             }
