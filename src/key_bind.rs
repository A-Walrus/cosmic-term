--- conflicted
+++ resolved
@@ -61,17 +61,6 @@
     }
 
     // Standard key bindings
-<<<<<<< HEAD
-    bind!([Ctrl, Shift], A, SelectAll);
-    bind!([Ctrl, Shift], C, Copy);
-    bind!([Ctrl, Shift], F, Find);
-    bind!([Ctrl, Shift], N, WindowNew);
-    bind!([Ctrl, Shift], Q, WindowClose);
-    bind!([Ctrl, Shift], T, TabNew);
-    bind!([Ctrl, Shift], V, Paste);
-    bind!([Shift], Insert, PastePrimary);
-    bind!([Ctrl, Shift], W, TabClose);
-=======
     bind!([Ctrl, Shift], Key::Character("A".into()), SelectAll);
     bind!([Ctrl, Shift], Key::Character("C".into()), Copy);
     bind!([Ctrl, Shift], Key::Character("F".into()), Find);
@@ -79,8 +68,8 @@
     bind!([Ctrl, Shift], Key::Character("Q".into()), WindowClose);
     bind!([Ctrl, Shift], Key::Character("T".into()), TabNew);
     bind!([Ctrl, Shift], Key::Character("V".into()), Paste);
+    bind!([Shift], Key::Named(Named::Insert), PastePrimary);
     bind!([Ctrl, Shift], Key::Character("W".into()), TabClose);
->>>>>>> 01052fae
 
     // Ctrl+Alt+D splits horizontally, Ctrl+Alt+R splits vertically, Ctrl+Shift+X maximizes split
     //TODO: Adjust bindings as desired by UX
